--- conflicted
+++ resolved
@@ -25,17 +25,10 @@
     
     # Define views using Linux-style paths
     views = {
-<<<<<<< HEAD
-        'front': os.path.join('/home', 'taha', 'Downloads', 'doll', 'front.png'),
-        'back': os.path.join('/home', 'taha', 'Downloads', 'doll', 'back.png'),
-        'left': os.path.join('/home', 'taha', 'Downloads', 'doll', 'left.png'),
-        'right': os.path.join('/home', 'taha', 'Downloads', 'doll', 'right.png')
-=======
-    'front': os.path.join('/home', 'taha', 'Downloads', 'doll', 'front.png'),
-    'back': os.path.join('/home', 'taha', 'Downloads', 'doll', 'back.png'),
-    'left': os.path.join('/home', 'taha', 'Downloads', 'doll', 'left.png'),
-    'right': os.path.join('/home', 'taha', 'Downloads', 'doll', 'right.png')
->>>>>>> 102ab530
+        'front': os.path.join('C:', 'Users', 'DELL', 'Downloads', 'doll', 'front.png'),
+        'back': os.path.join('C:', 'Users', 'DELL', 'Downloads', 'doll', 'back.png'),
+        'left': os.path.join('C:', 'Users', 'DELL', 'Downloads', 'doll', 'left.png'),
+        'right': os.path.join('C:', 'Users', 'DELL', 'Downloads', 'doll', 'right.png')
     }
 
     
